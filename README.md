--- conflicted
+++ resolved
@@ -30,12 +30,9 @@
    npm run client:install
    ```
 
-<<<<<<< HEAD
-=======
    The helper script runs `npm install --include=dev` inside the `client/` directory so that Vite and other development-only
    dependencies are always present, even when `NODE_ENV=production` (as in Vercel build environments).
 
->>>>>>> 160ec5c1
 2. **Run the signaling server**
 
    ```bash
